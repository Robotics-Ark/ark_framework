--- conflicted
+++ resolved
@@ -61,11 +61,7 @@
         """!
         Return a dictionary describing this publisher.
         """
-<<<<<<< HEAD
-       info = {
-=======
         info = {
->>>>>>> c01b85e8
             "comms_type": "Publisher",
             "channel_name": self.channel_name,
             "channel_type": self.channel_type.__name__,
