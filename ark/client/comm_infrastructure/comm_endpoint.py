--- conflicted
+++ resolved
@@ -217,21 +217,12 @@
     def _callback_get_info(self, channel, msg):
         """!
         Callback for the default GetInfo service.
-<<<<<<< HEAD
 
         @param channel: Unused service channel name.
         @param msg: Service request message.
         @return: Node information message.
         """
 
-=======
-
-        @param channel: Unused service channel name.
-        @param msg: Service request message.
-        @return: Node information message.
-        """
-
->>>>>>> c01b85e8
         print("Get info service called")
 
 
