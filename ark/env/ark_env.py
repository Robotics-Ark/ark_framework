
import time
from typing import Optional, Callable, Any, Tuple, Dict, List, Union
from pathlib import Path
import yaml
import os

from gymnasium import Env

from arktypes import float_t, robot_init_t, flag_t, rigid_body_state_t
from ark.tools.log import log
from ark.client.comm_infrastructure.instance_node import InstanceNode
from ark.env.spaces import ActionSpace, ObservationSpace
from ark.client.comm_handler.service import send_service_request

from abc import ABC, abstractmethod


class ArkEnv(Env, InstanceNode, ABC):
<<<<<<< HEAD
"""!ArkEnv base class.

This environment integrates the Noah system with the :mod:`gymnasium` API.  It
handles action publishing, observation retrieval and exposes helper utilities
for resetting parts of the system.  Sub‑classes are expected to implement the
packing/unpacking logic for messages as well as the reward and termination
functions.

@param environment_name Name of the environment (also the node name).
@type environment_name str
@param action_channels Channels on which actions will be published.
@type action_channels List[Tuple[str, type]]
@param observation_channels Channels on which observations will be received.
@type observation_channels List[Tuple[str, type]]
@param global_config Path or dictionary describing the complete Noah system
       configuration.  If ``None`` a warning is emitted and only minimal
       functionality is available.
@type global_config Union[str, Dict[str, Any], Path]
@param sim Set ``True`` when running in simulation mode.
@type sim bool
"""
=======
    """!ArkEnv base class.

    This environment integrates the Ark system with the :mod:`gymnasium` API.  It
    handles action publishing, observation retrieval and exposes helper utilities
    for resetting parts of the system.  Sub‑classes are expected to implement the
    packing/unpacking logic for messages as well as the reward and termination
    functions.

    @param environment_name Name of the environment (also the node name).
    @type environment_name str
    @param action_channels Channels on which actions will be published.
    @type action_channels List[Tuple[str, type]]
    @param observation_channels Channels on which observations will be received.
    @type observation_channels List[Tuple[str, type]]
    @param global_config Path or dictionary describing the complete Noah system
        configuration.  If ``None`` a warning is emitted and only minimal
        functionality is available.
    @type global_config Union[str, Dict[str, Any], Path]
    @param sim Set ``True`` when running in simulation mode.
    @type sim bool
    """
>>>>>>> ca8a7252

    def __init__(
        self,
        environment_name: str,
        action_channels: Dict[str, type],
        observation_channels: Dict[str, type],
        global_config: Union[str, Dict[str, Any], Path]=None,
        sim=True) -> None:
        """!Construct the environment.

        The constructor sets up the internal communication channels and creates
        the action and observation spaces.  The configuration can either be
        provided as a path to a YAML file or as a dictionary already loaded in
        memory.

        @param environment_name Name of the environment node.
<<<<<<< HEAD
        @param action_channels List of tuples mapping channel names to LCM types
               for actions.
        @param observation_channels List of tuples mapping channel names to LCM
               types for observations.
=======
        @param action_channels Dictionary mapping channel names to LCM
               types for actions.
        @type action_channels Dict[str, type]
        @param observation_channels Dictionary mapping channel names to LCM
               types for observations.
        @type observation_channels Dict[str, type]
>>>>>>> ca8a7252
        @param global_config Optional path or dictionary describing the system.
        @param sim If ``True`` the environment interacts with the simulator.
        """
        super().__init__(environment_name, global_config)
        
        self._load_config(global_config) # creates self.global_config
        self.sim = sim
        # Create the action space
        self.action_space = ActionSpace(action_channels, self.action_packing, self._lcm)
        self.observation_space = ObservationSpace(observation_channels, self.observation_unpacking, self._lcm)

        self._multi_comm_handlers.append(self.action_space.action_space_publisher)
        self._multi_comm_handlers.append(self.observation_space.observation_space_listener)

        self.prev_state = None

    @abstractmethod
    def action_packing(self, action: Any) -> Dict[str, Any]:
        '''!Serialize an action.

        This method converts the high level action passed to :func:`step` into
        a dictionary that can be published over LCM.  The dictionary keys are
        channel names and the values are already packed LCM messages.

        @param action The high level action provided by the agent.
        @return A mapping from channel names to packed LCM messages.
        @rtype Dict[str, Any]
        '''
        raise NotImplementedError
    
    @abstractmethod
    def observation_unpacking(self, observation_dict: Dict[str, Any]) -> Any:
        '''!Deserialize observations.

        ``observation_dict`` contains the raw LCM messages keyed by channel
        name.  Implementations should convert these messages into a convenient
        format for the agent.

        @param observation_dict Raw messages indexed by channel name.
        @return Processed observation in an arbitrary format.
        @rtype Any
        '''
        raise NotImplementedError
    
    @abstractmethod
    def terminated_truncated_info(self, state: Any, action: Any, next_state: Any) -> Tuple[bool, bool, Any]:
        '''!Evaluate episode status.

        Determines whether the episode has terminated or been truncated after
        transitioning from ``state`` to ``next_state`` by ``action``.  When
        :func:`reset` is called ``action`` and ``next_state`` will be ``None``.

        @param state Previous environment state.
        @param action Action taken to reach ``next_state``.
        @param next_state New state after the action.
        @return Tuple of termination flag, truncation flag and optional info.
        @rtype Tuple[bool, bool, Any]
        '''
        return False, False, None
    
    @abstractmethod
    def reward(self, state: Any, action: Any, next_state: Any) -> float:
        '''!Compute the reward for a transition.

        Sub‑classes must implement the task specific reward computation given
        a state transition.

        @param state Environment state before the action.
        @param action Action taken by the agent.
        @param next_state Environment state after the action.
        @return Scalar reward.
        @rtype float
        '''
        raise NotImplementedError
    
    @abstractmethod
    def reset_objects(self):
        """!Reset all objects in the environment."""
        raise NotImplementedError
    
    def reset(self):
        '''!Reset the environment.

        This method resets all user defined objects by calling
        :func:`reset_objects` and waits until fresh observations are available.
        The returned information tuple contains the termination and truncation
        flags as produced by :func:`terminated_truncated_info`.

        @return Observation after reset and information tuple.
        @rtype Tuple[Any, Any]
        '''
        #self.suspend_node()
        self.reset_objects()
        self.observation_space.is_ready = False
        #self.restart_node()
        # if self.sim:
        #     self.reset_backend()
        self.observation_space.wait_until_observation_space_is_ready()
        obs = self.observation_space.get_observation()
        info = self.terminated_truncated_info(obs, None, None)
        self.prev_state = obs

        return obs, info

    def reset_backend(self):
        """!Reset the simulation backend."""
<<<<<<< HEAD

        service_name = self.global_config["simulation"]["name"] + "/backend/reset/sim"
        self.send_service_request(
            service_name=service_name,
            request=flag_t(),
            response_type=flag_t,
        )
=======
        raise NotImplementedError("This feature is to be added soon.")
        # service_name = self.global_config["simulator"]["name"] + "/backend/reset/sim"
        # self.send_service_request(
        #     service_name=service_name,
        #     request=flag_t(),
        #     response_type=flag_t,
        # )
>>>>>>> ca8a7252
    
    def reset_component(self, name: str, **kwargs):
        """!Reset a single component.

        Depending on ``name`` this method sends a reset service request to a
        robot or object defined in the configuration.

        @param name Identifier of the component to reset.
        @param kwargs Optional parameters such as ``base_position`` or
<<<<<<< HEAD
               ``initial_position`` used to override the configuration.
=======
               ``initial_configuration`` used to override the configuration.
>>>>>>> ca8a7252
        """
        if self.global_config is None:
            log.error("No configuration file provided, so no objects can be found. Please provide a valid configuration file.")
            return
        # search through config
        #if name in [robot["name"] for robot in self.global_config["robots"]]:
        if name in self.global_config["robots"]:
            
            service_name = name + "/reset/"
            if self.sim:
                service_name = service_name + 'sim'
                
            request = robot_init_t()
            request.name = name
            request.position = kwargs.get("base_position", self.global_config["robots"][name]["base_position"])
            request.orientation = kwargs.get("base_orientation", self.global_config["robots"][name]["base_orientation"])
            q_init = kwargs.get("initial_configuration", self.global_config["robots"][name]["initial_configuration"])
            request.n = len(q_init)
            request.q_init = q_init
                        
        #elif name in [sensor["name"] for sensor in self.global_config["sensors"]]:
        elif name in self.global_config["sensors"]:
            log.error(f"Can't reset a sensor (called for {name}).")
            
        #elif name in [obj["name"] for obj in self.global_config["objects"]]:
        elif name in self.global_config["objects"]:
            service_name = name + "/reset/"
            if self.sim:
                service_name = service_name + 'sim'
            
            request = rigid_body_state_t()
            request.name = name
            request.position = kwargs.get("base_position", self.global_config["objects"][name]["base_position"])
            request.orientation = kwargs.get("base_orientation", self.global_config["objects"][name]["base_orientation"])
 
            # TODO for now we only work with position init, may add velocity in the future
            request.lin_velocity = kwargs.get("base_velocity", [0.0, 0.0, 0.0])
            request.ang_velocity = kwargs.get("base_angular_velocity", [0.0, 0.0, 0.0])

        else:
            log.error(f"Component {name} not part of the system.")
        
        response = self.send_service_request(service_name=service_name, 
                                             request=request, 
                                             response_type=flag_t)
        
        
    def step(self, action: Any) -> Tuple[Any, float, bool, bool, Any]:
        """!Advance the environment by one step.

        The provided ``action`` is packed and published.  The function then
        waits for a new observation, computes the reward and termination flags
        and returns all gathered information.

        @param action Action provided by the agent.
        @return Tuple of observation, reward, termination flag, truncation flag
                and an optional info object.
        @rtype Tuple[Any, float, bool, bool, Any]
        """
        if self.prev_state == None: 
            raise ValueError("Please call reset() before calling step().")
        
        self.action_space.pack_and_publish(action)

        # Wait for the observation space to be ready
        self.observation_space.wait_until_observation_space_is_ready()

        # Get the observation
        obs = self.observation_space.get_observation()
        reward = self.reward(self.prev_state, action, obs)
        terminated, truncated, info = self.terminated_truncated_info(self.prev_state, action, obs)
        self.prev_state = obs

        # Return the observation (excluding termination and truncation flags), reward, and flags
        return obs, reward, terminated, truncated, info

    def _load_config(self, global_config) -> None:
        """!Load and merge the environment configuration.

        The configuration can be provided as a path to a YAML file or as an
        already parsed dictionary.  Sections describing robots, sensors and
        objects may themselves reference additional YAML files which are loaded
        and merged.

        @param global_config Path or dictionary to parse.
        """
        if isinstance(global_config, str):
            global_config = Path(global_config)
        elif global_config is None:
            log.warning("No configuration file provided. Using default configuration.")
            # Assign a default empty configuration
            self.global_config = None
            return
        elif not global_config.exists():
            log.error("Given configuration file path does not exist.")
            return  # Early return if file doesn't exist

        if global_config is not None and not global_config.is_absolute():
            global_config = global_config.resolve()

        if global_config is not None:
            config_path = str(global_config)
            with open(config_path, 'r') as file:
                cfg = yaml.safe_load(file)   

        # merge with subconfigs
        config = {}
        try:
            config["network"] = cfg.get("network", None)
        except:
            config["network"] = None
        try:
            config["simulator"] = cfg.get("simulator", None)
        except:
            log.error("Please provide at least name and backend_type under simulation in your config file.")
        
        # Load robots, sensors, and objects 
        config["robots"] = self._load_section(cfg, config_path, "robots") if cfg.get("robots") else {}
        config["sensors"] = self._load_section(cfg, config_path, "sensors") if cfg.get("sensors") else {}
        config["objects"] = self._load_section(cfg, config_path, "objects") if cfg.get("objects") else {}

        log.info(f"Config file under {config_path if global_config else 'default configuration'} loaded successfully.")
        self.global_config = config
        
        
    def _load_section(self, cfg, config_path, section_name):
        """!Load a sub-section from the configuration.

        Sections can either be provided inline in ``cfg`` or as a path to an
        additional YAML file.  This helper returns a dictionary mapping component
        names to their configuration dictionaries.

        @param cfg Parsed configuration dictionary.
        @param config_path Path to the root configuration file, used to resolve
               relative includes.
        @param section_name Section within ``cfg`` to load.
        @return Dictionary with component names as keys and their configurations
                as values.
        """
        # { "name" : { ... } },
        #   "name" : { ... } } 
        section_config = {}

        for item in cfg.get(section_name, []):
            if isinstance(item, dict):  # If it's an inline configuration
                subconfig = item
            elif isinstance(item, str) and item.endswith('.yaml'):  # If it's a path to an external file
                if os.path.isabs(item):  # Check if the path is absolute
                    external_path = item
                else:  # Relative path, use the directory of the main config file
                    external_path = os.path.join(os.path.dirname(config_path), item)
                # Load the YAML file and return its content
                with open(external_path, 'r') as file:
                    subconfig = yaml.safe_load(file)
            else:
                log.error(f"Invalid entry in '{section_name}': {item}. Please provide either a config or a path to another config.")
                continue  # Skip invalid entries
            
            section_config[subconfig["name"]] = subconfig["config"]

        return section_config<|MERGE_RESOLUTION|>--- conflicted
+++ resolved
@@ -17,29 +17,6 @@
 
 
 class ArkEnv(Env, InstanceNode, ABC):
-<<<<<<< HEAD
-"""!ArkEnv base class.
-
-This environment integrates the Noah system with the :mod:`gymnasium` API.  It
-handles action publishing, observation retrieval and exposes helper utilities
-for resetting parts of the system.  Sub‑classes are expected to implement the
-packing/unpacking logic for messages as well as the reward and termination
-functions.
-
-@param environment_name Name of the environment (also the node name).
-@type environment_name str
-@param action_channels Channels on which actions will be published.
-@type action_channels List[Tuple[str, type]]
-@param observation_channels Channels on which observations will be received.
-@type observation_channels List[Tuple[str, type]]
-@param global_config Path or dictionary describing the complete Noah system
-       configuration.  If ``None`` a warning is emitted and only minimal
-       functionality is available.
-@type global_config Union[str, Dict[str, Any], Path]
-@param sim Set ``True`` when running in simulation mode.
-@type sim bool
-"""
-=======
     """!ArkEnv base class.
 
     This environment integrates the Ark system with the :mod:`gymnasium` API.  It
@@ -61,7 +38,6 @@
     @param sim Set ``True`` when running in simulation mode.
     @type sim bool
     """
->>>>>>> ca8a7252
 
     def __init__(
         self,
@@ -78,19 +54,12 @@
         memory.
 
         @param environment_name Name of the environment node.
-<<<<<<< HEAD
-        @param action_channels List of tuples mapping channel names to LCM types
-               for actions.
-        @param observation_channels List of tuples mapping channel names to LCM
-               types for observations.
-=======
         @param action_channels Dictionary mapping channel names to LCM
                types for actions.
         @type action_channels Dict[str, type]
         @param observation_channels Dictionary mapping channel names to LCM
                types for observations.
         @type observation_channels Dict[str, type]
->>>>>>> ca8a7252
         @param global_config Optional path or dictionary describing the system.
         @param sim If ``True`` the environment interacts with the simulator.
         """
@@ -197,15 +166,6 @@
 
     def reset_backend(self):
         """!Reset the simulation backend."""
-<<<<<<< HEAD
-
-        service_name = self.global_config["simulation"]["name"] + "/backend/reset/sim"
-        self.send_service_request(
-            service_name=service_name,
-            request=flag_t(),
-            response_type=flag_t,
-        )
-=======
         raise NotImplementedError("This feature is to be added soon.")
         # service_name = self.global_config["simulator"]["name"] + "/backend/reset/sim"
         # self.send_service_request(
@@ -213,7 +173,6 @@
         #     request=flag_t(),
         #     response_type=flag_t,
         # )
->>>>>>> ca8a7252
     
     def reset_component(self, name: str, **kwargs):
         """!Reset a single component.
@@ -223,11 +182,7 @@
 
         @param name Identifier of the component to reset.
         @param kwargs Optional parameters such as ``base_position`` or
-<<<<<<< HEAD
-               ``initial_position`` used to override the configuration.
-=======
                ``initial_configuration`` used to override the configuration.
->>>>>>> ca8a7252
         """
         if self.global_config is None:
             log.error("No configuration file provided, so no objects can be found. Please provide a valid configuration file.")
