"""Simulation node base implementation.

This module provides :class:`SimulatorNode` which serves as the entry point
for launching and controlling a simulator instance.  It loads a global
configuration, instantiates the desired backend and offers utilities for
managing the simulation lifecycle.  Concrete simulations should derive from
this class and implement :func:`initialize_scene` and :func:`step`.
"""

import os
from abc import ABC, abstractmethod
from pathlib import Path
from typing import Any
import sys
import traceback
import threading

from ark.client.comm_infrastructure.base_node import BaseNode
from ark.tools.log import log
from ark.utils.utils import ConfigPath
from arktypes import flag_t


class SimulatorNode(BaseNode, ABC):
    """Base class for simulator nodes.

    A :class:`SimulatorNode` wraps a simulation backend and exposes LCM
    services for stepping and resetting the simulation.  Subclasses are
    expected to implement :func:`initialize_scene` to construct the initial
    environment and :func:`step` to execute custom logic on every simulation
    tick.
    """

    def __init__(
        self,
        global_config,
        observation_channels: dict[str, type] | None = None,
        action_channels: dict[str, type] | None = None,
        namespace: str = "ark",
    ):
        """!Construct the simulator node.

        The constructor loads the global configuration, instantiates the
        backend and sets up basic services for stepping and resetting the
        simulator.

        @param global_config Path to the configuration YAML file or a loaded
               configuration dictionary.
        """
        self._load_config(global_config)
        self.name = self.global_config["simulator"].get("name", "simulator")

        self.global_config["observation_channels"] = observation_channels
        self.global_config["action_channels"] = action_channels
        self.global_config["namespace"] = namespace

        super().__init__(self.name, global_config=global_config)

        log.info(
            "Initializing SimulatorNode called "
            + self.name
            + " with id "
            + self.node_id
            + " ..."
        )

        # Setup backend
        self.backend_type = self.global_config["simulator"]["backend_type"]
        if self.backend_type == "pybullet":
            from ark.system.pybullet.pybullet_backend import PyBulletBackend
<<<<<<< HEAD

            self.backend = PyBulletBackend(self.global_config)
        elif self.backend_type == "mujoco":
            from ark.system.mujoco.mujoco_backend import MujocoBackend

            self.backend = MujocoBackend(self.global_config)
        elif self.backend_type in ["isaacsim", "isaac_sim", "isaac"]:
            from ark.system.isaac.isaac_backend import IsaacSimBackend

            self.backend = IsaacSimBackend(self.global_config)
=======
            self.backend = PyBulletBackend(self.global_config)
        elif self.backend_type == "mujoco":
            from ark.system.mujoco.mujoco_backend import MujocoBackend
            self.backend = MujocoBackend(self.global_config)
        elif self.backend_type == "genesis":
            from ark.system.genesis.genesis_backend import GenesisBackend
            self.backend = GenesisBackend(self.global_config)
>>>>>>> 50f3991a
        else:
            raise ValueError(f"Unsupported backend '{self.backend_type}'")

        # to initialize a scene with objects that dont need to publish, e.g. for visuals
        self.initialize_scene()
        self.step_physics()

        ## Reset Backend Service
        reset_service_name = f"{namespace}/" + self.name + "/backend/reset/sim"
        self.create_service(reset_service_name, flag_t, flag_t, self._reset_backend)

<<<<<<< HEAD
        custom_loop = getattr(self.backend, "custom_event_loop", None)
        self.custom_loop = True if callable(custom_loop) else False
        if not self.custom_loop:
            freq = self.global_config["simulator"]["config"].get(
                "node_frequency", 240.0
            )
            self.create_stepper(freq, self._step_simulation)
=======
        freq = self.global_config["simulator"]["config"].get("node_frequency", 240.0)
        # self.create_stepper(freq, self._step_simulation)

        self.spin_thread = threading.Thread(target=self.spin, daemon=True)
        self.spin_thread.start()
>>>>>>> 50f3991a

    def _load_config(self, global_config) -> None:
        """!Load and merge the global configuration.

        The configuration may either be provided as a path to a YAML file or
        already loaded into a dictionary.  Included sub-configurations for
        robots, sensors and objects are resolved and merged.

        @param global_config Path to the configuration file or configuration
               dictionary.
        """

        if not global_config:
            raise ValueError("Please provide a global configuration file.")

        if isinstance(global_config, str):
            global_config = ConfigPath(global_config)
        elif isinstance(global_config, Path):
            global_config = ConfigPath(str(global_config))
        if not global_config.exists():
            raise ValueError(
                "Given configuration file path does not exist, currently: "
                + global_config.str
            )

        if not global_config.is_absolute():
            global_config = global_config.resolve()

        cfg = global_config.read_yaml()

        # assert that the config is a dict
        if not isinstance(cfg, dict):
            raise ValueError("The configuration file must be a valid dictionary.")

        # merge with subconfigs
        config = {}
        try:
            config["network"] = cfg["network"]
        except KeyError as e:
            config["network"] = None
        try:
            config["simulator"] = cfg["simulator"]
        except KeyError as e:
            raise ValueError(
                "Please provide at least name and backend_type under simulation in your config file."
            )

        try:
            config["robots"] = self._load_section(cfg, global_config, "robots")
        except KeyError as e:
            config["robots"] = {}
        try:
            config["sensors"] = self._load_section(cfg, global_config, "sensors")
        except KeyError as e:
            config["sensors"] = {}
        try:
            config["objects"] = self._load_section(cfg, global_config, "objects")
        except KeyError as e:
            config["objects"] = {}

        log.ok("Config file under " + global_config.str + " loaded successfully.")
        self.global_config = config

    def _load_section(
        self, cfg: dict[str, Any], config_path: str | ConfigPath, section_name: str
    ) -> dict[str, Any]:
        """!Load a sub‑configuration section.

        Sections may either be specified inline within the main configuration
        file or given as paths to external YAML files.  The returned dictionary
        maps component names to their configuration dictionaries.

        @param cfg The top level configuration dictionary.
        @param config_path Absolute path to the loaded configuration file.
        @param section_name Name of the section to load (``"robots"``,
               ``"sensors"`` or ``"objects"``).
        @return Dictionary containing the merged configuration for the section.
        """
        # { "name" : { ... } },
        #   "name" : { ... } }
        section_config = {}
        for item in cfg.get(section_name) or []:
            if isinstance(item, dict):  # If it's an inline configuration
                subconfig = item
            elif isinstance(item, str) and item.endswith(
                ".yaml"
            ):  # If it's a path to an external file
                if os.path.isabs(item):  # Check if the path is absolute
                    external_path = ConfigPath(item)
                else:  # Relative path, use the directory of the main config file
                    external_path = config_path.parent / item
                # Load the YAML file and return its content
                subconfig = external_path.read_yaml()
            else:
                log.error(
                    f"Invalid entry in '{section_name}': {item}. Please provide either a config or a path to another config."
                )
                continue  # Skip invalid entries

            section_config[subconfig["name"]] = subconfig["config"]

        return section_config

    def _reset_backend(self, channel, msg):
        """!Service callback resetting the backend."""
        self.backend.reset_simulator()
        return flag_t()

    def _step_simulation(self) -> None:
        """!Advance the simulation by one step and call :func:`step`."""
        self.step()
        self.backend.step()

    def step_physics(self, num_steps: int = 25, call_step_hook: bool = False) -> None:
        """
        Advance the physics backend
        Args:
            num_steps: Number of physics ticks to run.
            call_step_hook: If True, also invoke the subclass step() each tick.

        Returns:
            None
        """
        for _ in range(max(0, num_steps)):
            if call_step_hook:
                self.step()
            self.backend.step()

    def initialize_scene(self) -> None:
        """!Create the initial simulation scene."""
        pass

    def step(self) -> None:
        """!Hook executed every simulation step."""
        pass

    # OVERRIDE
    def spin(self) -> None:
        """!Run the node's main loop.

        The loop processes incoming LCM messages and forwards control to the
        backend for spinning all components.  It terminates when an
        ``OSError`` occurs or :attr:`_done` is set to ``True``.
        """
        # Allow backends to provide their own event loop (e.g., IsaacSim main thread)
        if self.custom_loop:
            self.backend.custom_event_loop(sim_node=self)
            return

        while not self._done:
            try:
                self._lcm.handle_timeout(0)
                self.backend._spin_sim_components()
            except OSError as e:
                log.warning(f"LCM threw OSError {e}")
                self._done = True

    # OVERRIDE
    def kill_node(self) -> None:
        """!Shut down the node and the underlying backend."""
        self.backend.shutdown_backend()
        super().kill_node()

def main(node_cls: type[SimulatorNode], *args) -> None:
    """!
    Initializes and runs a node.

    This function creates an instance of the specified `node_cls`, spins the node to handle messages,
    and handles exceptions that occur during the node's execution.

    @param node_cls: The class of the node to run.
    @type node_cls: Type[BaseNode]
    """

    if "--help" in sys.argv or "-h" in sys.argv:
        print(node_cls.get_cli_doc())
        sys.exit(0)

    node = None
    log.ok(f"Initializing {node_cls.__name__} type node")
    try:
        node = node_cls(*args)
        log.ok(f"Initialized {node.name}")
        while not node._done:
            node._step_simulation()
    except KeyboardInterrupt:
        log.warning(f"User killed node {node_cls.__name__}")
    except Exception:
        tb = traceback.format_exc()
        div = "=" * 30
        log.error(f"Exception thrown during node execution:\n{div}\n{tb}\n{div}")
    finally:
        if node is not None:
            node.kill_node()
            log.ok(f"Finished running node {node_cls.__name__}")
        else:
            log.warning(f"Node {node_cls.__name__} failed during initialization")<|MERGE_RESOLUTION|>--- conflicted
+++ resolved
@@ -11,9 +11,6 @@
 from abc import ABC, abstractmethod
 from pathlib import Path
 from typing import Any
-import sys
-import traceback
-import threading
 
 from ark.client.comm_infrastructure.base_node import BaseNode
 from ark.tools.log import log
@@ -68,18 +65,6 @@
         self.backend_type = self.global_config["simulator"]["backend_type"]
         if self.backend_type == "pybullet":
             from ark.system.pybullet.pybullet_backend import PyBulletBackend
-<<<<<<< HEAD
-
-            self.backend = PyBulletBackend(self.global_config)
-        elif self.backend_type == "mujoco":
-            from ark.system.mujoco.mujoco_backend import MujocoBackend
-
-            self.backend = MujocoBackend(self.global_config)
-        elif self.backend_type in ["isaacsim", "isaac_sim", "isaac"]:
-            from ark.system.isaac.isaac_backend import IsaacSimBackend
-
-            self.backend = IsaacSimBackend(self.global_config)
-=======
             self.backend = PyBulletBackend(self.global_config)
         elif self.backend_type == "mujoco":
             from ark.system.mujoco.mujoco_backend import MujocoBackend
@@ -87,7 +72,9 @@
         elif self.backend_type == "genesis":
             from ark.system.genesis.genesis_backend import GenesisBackend
             self.backend = GenesisBackend(self.global_config)
->>>>>>> 50f3991a
+        elif self.backend_type in ["isaacsim", "isaac_sim", "isaac"]:
+            from ark.system.isaac.isaac_backend import IsaacSimBackend
+            self.backend = IsaacSimBackend(self.global_config)
         else:
             raise ValueError(f"Unsupported backend '{self.backend_type}'")
 
@@ -99,7 +86,6 @@
         reset_service_name = f"{namespace}/" + self.name + "/backend/reset/sim"
         self.create_service(reset_service_name, flag_t, flag_t, self._reset_backend)
 
-<<<<<<< HEAD
         custom_loop = getattr(self.backend, "custom_event_loop", None)
         self.custom_loop = True if callable(custom_loop) else False
         if not self.custom_loop:
@@ -107,13 +93,6 @@
                 "node_frequency", 240.0
             )
             self.create_stepper(freq, self._step_simulation)
-=======
-        freq = self.global_config["simulator"]["config"].get("node_frequency", 240.0)
-        # self.create_stepper(freq, self._step_simulation)
-
-        self.spin_thread = threading.Thread(target=self.spin, daemon=True)
-        self.spin_thread.start()
->>>>>>> 50f3991a
 
     def _load_config(self, global_config) -> None:
         """!Load and merge the global configuration.
@@ -275,39 +254,4 @@
     def kill_node(self) -> None:
         """!Shut down the node and the underlying backend."""
         self.backend.shutdown_backend()
-        super().kill_node()
-
-def main(node_cls: type[SimulatorNode], *args) -> None:
-    """!
-    Initializes and runs a node.
-
-    This function creates an instance of the specified `node_cls`, spins the node to handle messages,
-    and handles exceptions that occur during the node's execution.
-
-    @param node_cls: The class of the node to run.
-    @type node_cls: Type[BaseNode]
-    """
-
-    if "--help" in sys.argv or "-h" in sys.argv:
-        print(node_cls.get_cli_doc())
-        sys.exit(0)
-
-    node = None
-    log.ok(f"Initializing {node_cls.__name__} type node")
-    try:
-        node = node_cls(*args)
-        log.ok(f"Initialized {node.name}")
-        while not node._done:
-            node._step_simulation()
-    except KeyboardInterrupt:
-        log.warning(f"User killed node {node_cls.__name__}")
-    except Exception:
-        tb = traceback.format_exc()
-        div = "=" * 30
-        log.error(f"Exception thrown during node execution:\n{div}\n{tb}\n{div}")
-    finally:
-        if node is not None:
-            node.kill_node()
-            log.ok(f"Finished running node {node_cls.__name__}")
-        else:
-            log.warning(f"Node {node_cls.__name__} failed during initialization")+        super().kill_node()