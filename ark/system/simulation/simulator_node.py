"""Simulation node base implementation.

This module provides :class:`SimulatorNode` which serves as the entry point
for launching and controlling a simulator instance.  It loads a global
configuration, instantiates the desired backend and offers utilities for
managing the simulation lifecycle.  Concrete simulations should derive from
this class and implement :func:`initialize_scene` and :func:`step`.
"""

import os
from abc import ABC, abstractmethod
from pathlib import Path
from typing import Any

from ark.client.comm_infrastructure.base_node import BaseNode
<<<<<<< HEAD
=======
from ark.system.mujoco.mujoco_backend import MujocoBackend
from ark.system.pybullet.pybullet_backend import PyBulletBackend
>>>>>>> 5bbe2c84
from ark.tools.log import log
from ark.utils.utils import ConfigPath
from arktypes import flag_t
<<<<<<< HEAD
import traceback
import threading
import pdb
=======
>>>>>>> 5bbe2c84


class SimulatorNode(BaseNode, ABC):
    """Base class for simulator nodes.

    A :class:`SimulatorNode` wraps a simulation backend and exposes LCM
    services for stepping and resetting the simulation.  Subclasses are
    expected to implement :func:`initialize_scene` to construct the initial
    environment and :func:`step` to execute custom logic on every simulation
    tick.
    """

    def __init__(self, global_config):
        """!Construct the simulator node.

        The constructor loads the global configuration, instantiates the
        backend and sets up basic services for stepping and resetting the
        simulator.

        @param global_config Path to the configuration YAML file or a loaded
               configuration dictionary.
        """
        self._load_config(global_config)
        self.name = self.global_config["simulator"].get("name", "simulator")

        super().__init__(self.name, global_config=global_config)

        log.info(
            "Initializing SimulatorNode called "
            + self.name
            + " with id "
            + self.node_id
            + " ..."
        )

        # Setup backend
        self.backend_type = self.global_config["simulator"]["backend_type"]
        if self.backend_type == "pybullet":
            from ark.system.pybullet.pybullet_backend import PyBulletBackend
            self.backend = PyBulletBackend(self.global_config)
        elif self.backend_type == "mujoco":
            from ark.system.mujoco.mujoco_backend import MujocoBackend
            self.backend = MujocoBackend(self.global_config)
        elif self.backend_type == "genesis":
            from ark.system.genesis.genesis_backend import GenesisBackend
            self.backend = GenesisBackend(self.global_config)
        else:
            raise ValueError(f"Unsupported backend '{self.backend_type}'")

        # to initialize a scene with objects that dont need to publish, e.g. for visuals
        self.initialize_scene()

        ## Reset Backend Service
        reset_service_name = self.name + "/backend/reset/sim"
        self.create_service(reset_service_name, flag_t, flag_t, self._reset_backend)

        freq = self.global_config["simulator"]["config"].get("node_frequency", 240.0)
        # self.create_stepper(freq, self._step_simulation)

        self.spin_thread = threading.Thread(target=self.spin, daemon=True)
        self.spin_thread.start()

    def _load_config(self, global_config) -> None:
        """!Load and merge the global configuration.

        The configuration may either be provided as a path to a YAML file or
        already loaded into a dictionary.  Included sub-configurations for
        robots, sensors and objects are resolved and merged.

        @param global_config Path to the configuration file or configuration
               dictionary.
        """

        if not global_config:
            raise ValueError("Please provide a global configuration file.")

        if isinstance(global_config, str):
            global_config = ConfigPath(global_config)
        elif isinstance(global_config, Path):
            global_config = ConfigPath(str(global_config))
        if not global_config.exists():
            raise ValueError(
                "Given configuration file path does not exist, currently: "
                + global_config.str
            )

        if not global_config.is_absolute():
            global_config = global_config.resolve()

        cfg = global_config.read_yaml()

        # assert that the config is a dict
        if not isinstance(cfg, dict):
            raise ValueError("The configuration file must be a valid dictionary.")

        # merge with subconfigs
        config = {}
        try:
            config["network"] = cfg["network"]
        except KeyError as e:
            config["network"] = None
        try:
            config["simulator"] = cfg["simulator"]
        except KeyError as e:
            raise ValueError(
                "Please provide at least name and backend_type under simulation in your config file."
            )

        try:
            config["robots"] = self._load_section(cfg, global_config, "robots")
        except KeyError as e:
            config["robots"] = {}
        try:
            config["sensors"] = self._load_section(cfg, global_config, "sensors")
        except KeyError as e:
            config["sensors"] = {}
        try:
            config["objects"] = self._load_section(cfg, global_config, "objects")
        except KeyError as e:
            config["objects"] = {}

        log.ok("Config file under " + global_config.str + " loaded successfully.")
        self.global_config = config

    def _load_section(
        self, cfg: dict[str, Any], config_path: str | ConfigPath, section_name: str
    ) -> dict[str, Any]:
        """!Load a sub‑configuration section.

        Sections may either be specified inline within the main configuration
        file or given as paths to external YAML files.  The returned dictionary
        maps component names to their configuration dictionaries.

        @param cfg The top level configuration dictionary.
        @param config_path Absolute path to the loaded configuration file.
        @param section_name Name of the section to load (``"robots"``,
               ``"sensors"`` or ``"objects"``).
        @return Dictionary containing the merged configuration for the section.
        """
        # { "name" : { ... } },
        #   "name" : { ... } }
        section_config = {}
        for item in cfg.get(section_name) or []:
            if isinstance(item, dict):  # If it's an inline configuration
                subconfig = item
            elif isinstance(item, str) and item.endswith(
                ".yaml"
            ):  # If it's a path to an external file
                if os.path.isabs(item):  # Check if the path is absolute
                    external_path = ConfigPath(item)
                else:  # Relative path, use the directory of the main config file
                    external_path = config_path.parent / item
                # Load the YAML file and return its content
                subconfig = external_path.read_yaml()
            else:
                log.error(
                    f"Invalid entry in '{section_name}': {item}. Please provide either a config or a path to another config."
                )
                continue  # Skip invalid entries

            section_config[subconfig["name"]] = subconfig["config"]

        return section_config

    def _reset_backend(self, channel, msg):
        """!Service callback resetting the backend."""
        self.backend.reset_simulator()
        return flag_t()

    def _step_simulation(self) -> None:
        """!Advance the simulation by one step and call :func:`step`."""
        self.step()
        self.backend.step()

    @abstractmethod
    def initialize_scene(self) -> None:
        """!Create the initial simulation scene."""
        pass

    @abstractmethod
    def step(self) -> None:
        """!Hook executed every simulation step."""
        pass

    # OVERRIDE
    def spin(self) -> None:
        """!Run the node's main loop.

        The loop processes incoming LCM messages and forwards control to the
        backend for spinning all components.  It terminates when an
        ``OSError`` occurs or :attr:`_done` is set to ``True``.
        """
        while not self._done:
            try:
                self._lcm.handle_timeout(0)
                self.backend._spin_sim_components()
            except OSError as e:
                log.warning(f"LCM threw OSError {e}")
                self._done = True

    # OVERRIDE
    def kill_node(self) -> None:
        """!Shut down the node and the underlying backend."""
        self.backend.shutdown_backend()
        super().kill_node()

def main(node_cls: type[SimulatorNode], *args) -> None:
    """!
    Initializes and runs a node.

    This function creates an instance of the specified `node_cls`, spins the node to handle messages,
    and handles exceptions that occur during the node's execution.

    @param node_cls: The class of the node to run.
    @type node_cls: Type[BaseNode]
    """

    if "--help" in sys.argv or "-h" in sys.argv:
        print(node_cls.get_cli_doc())
        sys.exit(0)

    node = None
    log.ok(f"Initializing {node_cls.__name__} type node")
    try:
        node = node_cls(*args)
        # if node.registered == False:
        #     node.kill_node()
        #     log.ok(f"Register first")
        # else:
        log.ok(f"Initialized {node.name}")
        while not node._done:
            node._step_simulation()
    except KeyboardInterrupt:
        log.warning(f"User killed node {node_cls.__name__}")
    except Exception:
        tb = traceback.format_exc()
        div = "=" * 30
        log.error(f"Exception thrown during node execution:\n{div}\n{tb}\n{div}")
    finally:
        if node is not None:
            node.kill_node()
            log.ok(f"Finished running node {node_cls.__name__}")
        else:
            log.warning(f"Node {node_cls.__name__} failed during initialization")<|MERGE_RESOLUTION|>--- conflicted
+++ resolved
@@ -11,22 +11,14 @@
 from abc import ABC, abstractmethod
 from pathlib import Path
 from typing import Any
+import sys
+import traceback
+import threading
 
 from ark.client.comm_infrastructure.base_node import BaseNode
-<<<<<<< HEAD
-=======
-from ark.system.mujoco.mujoco_backend import MujocoBackend
-from ark.system.pybullet.pybullet_backend import PyBulletBackend
->>>>>>> 5bbe2c84
 from ark.tools.log import log
 from ark.utils.utils import ConfigPath
 from arktypes import flag_t
-<<<<<<< HEAD
-import traceback
-import threading
-import pdb
-=======
->>>>>>> 5bbe2c84
 
 
 class SimulatorNode(BaseNode, ABC):
