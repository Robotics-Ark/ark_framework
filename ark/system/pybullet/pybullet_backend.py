--- conflicted
+++ resolved
@@ -407,9 +407,6 @@
         All robots, objects and sensors are destroyed and the backend is
         re-initialized using ``self.global_config``.
         """
-<<<<<<< HEAD
-        log.info("Starting simulator reset ... ")
-=======
         log.error("Reset Simulator function is not ready yet !")
         for robot in self.robot_ref:
             self.robot_ref[robot].kill_node()
@@ -420,7 +417,6 @@
         for sensor in self.sensor_ref:
             self.sensor_ref[sensor].kill_node()
 
->>>>>>> c01b85e8
         self.client.disconnect()
         self._simulation_time = 0.0
         self.initialize()
