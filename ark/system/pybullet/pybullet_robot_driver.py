"""@file pybullet_robot_driver.py
@brief Robot driver handling PyBullet specific commands.
"""

from abc import ABC, abstractmethod
from enum import Enum
from typing import Any, Optional, Dict, List
import os
import pybullet as p
from pathlib import Path

from ark.tools.log import log
from ark.system.driver.robot_driver import SimRobotDriver, ControlType

# for pybullet setJointMotorControlArray optional arguments
motor_control_kwarg = {
    "position" : "targetPositions",
    "velocity" : "targetVelocities",
    "torque"   : "forces", 
}

class BulletRobotDriver(SimRobotDriver):
    """Robot driver that interfaces with the PyBullet simulation."""

    def __init__(self,
                 component_name = str,
                 component_config: Dict[str, Any] = None,
                 client: Any = None,
                 ) -> None:
        """!Create a robot driver for PyBullet.

        @param component_name Name of the robot component.
        @param component_config Configuration dictionary for the robot.
        @param client Bullet client instance.
        @return ``None``
        """
        super().__init__(component_name, component_config, True)

        self.client = client
        
        self.base_position = self.config.get("base_position", [0.0, 0.0, 0.0])
        self.base_orientation = self.config.get("base_orientation", [0.0, 0.0, 0.0, 1.0])
        if len(self.base_orientation) == 3:
            self.base_orientation = p.getQuaternionFromEuler(self.base_orientation)
        
        self.load_robot(self.base_position, self.base_orientation, None)
        self.initial_configuration = self.config.get("initial_configuration", [0.0] * self.client.getNumJoints(self.ref_body_id))

        self.num_joints = self.client.getNumJoints(self.ref_body_id)
        self.bullet_joint_infos = {}
        # {"name" : {"index"             : ... ,
        #            "type"              : ... ,
        #            "actuated"          : ... ,
        #            "parent_link"       : ... ,
        #            "child_link"        : ... ,
        #            "lower_limit"       : ... ,
        #            "upper_limit"       : ... ,
        #            "effort_limit"      : ... ,
        #            "velocity_limit"    : ... ,
        # 
        #            "joint_axis"        : ... ,  # PyBullet specific
        #            "joint_parent_index": ... ,  # PyBullet specific
        #            "joint_child_index" : ... ,  # PyBullet specific 
        #            }
        # }
        
        self.actuated_joints = {}
        self.joints = {}
        # {"name" : index}

        for joint_index in range(self.num_joints):
            # extract joint information
            joint_info = self.client.getJointInfo(self.ref_body_id, joint_index)
            # (jointIndex, jointName, jointType, jointAxis, jointLowerLimit, jointUpperLimit,
            # jointMaxForce, jointMaxVelocity, linkName, jointType, jointParentindex, jointChildIndex)
            joint_name = joint_info[1].decode("utf-8")
            self.joints[joint_name] = joint_index
            self.bullet_joint_infos[joint_name] = {}
            self.bullet_joint_infos[joint_name]["index"] = joint_index
            self.bullet_joint_infos[joint_name]["type"] = joint_info[2]
            if self.bullet_joint_infos[joint_name]["type"] == 4:
                self.bullet_joint_infos[joint_name]["actuated"] = False
            else:
                self.bullet_joint_infos[joint_name]["actuated"] = True
                self.actuated_joints[joint_name] = joint_index
            self.bullet_joint_infos[joint_name]["parent_link"] = None
            self.bullet_joint_infos[joint_name]["child_link"] = None
            self.bullet_joint_infos[joint_name]["lower_limit"] = joint_info[4]
            self.bullet_joint_infos[joint_name]["upper_limit"] = joint_info[5]
            self.bullet_joint_infos[joint_name]["effort_limit"] = joint_info[6]
            self.bullet_joint_infos[joint_name]["velocity_limit"] = joint_info[7]

            self.bullet_joint_infos[joint_name]["joint_axis"] = joint_info[3]
            self.bullet_joint_infos[joint_name]["joint_parent_index"] = joint_info[10]
            self.bullet_joint_infos[joint_name]["joint_child_index"] = joint_info[11]
    
        self.sim_reset(base_pos=self.base_position, 
                       base_orn=self.base_orientation, 
                       q_init=self.initial_configuration)
        
        # PyBullet specific : extract and save joint group information to handle torque control
        torque_control_groups = {}
        
        for group_name, group_config in self.config.get("joint_groups", {}).items():
            # add control type from enum to internal config dict

            if group_config["control_mode"] == self.client.TORQUE_CONTROL:
                force_limit = group_config.get("force_limit", 0.0)
                torque_control_groups[group_name] = {}
                torque_control_groups[group_name]["force_limit"] = force_limit
                torque_control_groups[group_name]["indices"] = []
                for joint in group_config["joints"]:
                    joint_idx = self.bullet_joint_infos[joint]["index"]
                    torque_control_groups[group_name]["indices"].append(joint_idx)
        
        # Setup torque control
        # https://pybullet.org/Bullet/phpBB3/viewtopic.php?t=12644
        for group_name, group_data in torque_control_groups.items():
            joint_indices = group_data["indices"]
            force_limit = group_data["force_limit"]
            self.client.setJointMotorControlArray(
                self.ref_body_id,
                joint_indices,
                self.client.VELOCITY_CONTROL,
                forces=[force_limit] * len(joint_indices),
            )
       

    def load_robot(self, base_position = None, base_orientation = None, q_init=None) -> None:
        """!Load the robot model into the simulator.

        @param base_position Optional base position ``[x, y, z]``.
        @param base_orientation Optional base orientation as quaternion.
        @param q_init Optional list of initial joint positions.
        """
        kwargs = {}

        kwargs["useFixedBase"] = self.config.get("use_fixed_base", 1)

        if self.config.get("merge_fixed_links", True):
            kwargs["flags"] = p.URDF_MERGE_FIXED_LINKS

        if base_position is not None:
            kwargs["basePosition"] = base_position
        else:
            kwargs["basePosition"] = self.config.get("base_position", [0.0, 0.0, 0.0])

        if base_orientation is not None:
            kwargs["baseOrientation"] = base_orientation
        else:
            kwargs["baseOrientation"] = self.config.get("base_orientation", [0.0, 0.0, 0.0, 1.0])

            

        urdf_path = self.config.get("urdf_path", None)
        mjcf_path = self.config.get("mjcf_path", None)
        class_path = self.config.get("class_path", None)
        if mjcf_path and urdf_path:
            log.error("Both urdf and mjcf paths are provided. Please provide only one.")
            return
        elif mjcf_path:
            self.ref_body_id = self.client.loadMJCF(mjcf_path)[0]
            log.ok("Initialized robot specified by mjcf " + mjcf_path + " in PyBullet simulator.")
        elif urdf_path:
        # Append the URDF path to the class path if provided
            if class_path is not None:
                urdf_path = Path(class_path) / urdf_path
            else:
                urdf_path = Path(urdf_path)

            # Make the URDF path absolute if it is not already
            if not urdf_path.is_absolute():
                urdf_path = Path(self.config["class_dir"]) / urdf_path

            # Check if the URDF path exists
            if not urdf_path.exists():
                log.error(f"The URDF path '{urdf_path}' does not exist.")
                return

            # Load the URDF into the simulator
            self.ref_body_id = self.client.loadURDF(str(urdf_path), **kwargs)
            log.ok(f"Initialized robot specified by URDF '{urdf_path}' in PyBullet simulator.")
        

        if q_init is not None:
            for joint in range(self.client.getNumJoints(self.ref_body_id)):
                self.client.resetJointState(self.ref_body_id, joint, q_init[joint], 0.0)
        
        
    #####################
    ##    get infos    ##
    #####################

    def check_torque_status(self) -> bool:
        """!Return ``True`` as simulated robots are always torqued.

        @return Always ``True`` in simulation.
        @rtype bool
        """
        return True  # simulated robot is always torqued in bullet

    def pass_joint_positions(self, joints: List[str]) -> Dict[str, float]:
        """!Return the current joint positions.

        @param joints List of joint names.
        @return Dictionary from joint name to position.
        @rtype Dict[str, float]
        """
        pos = {}
        idx = [self.actuated_joints[joint] for joint in joints]
        # Iterate over each joint index and corresponding joint state to fill dictionaries
        for name, idx in zip(joints, idx):
            state = self.client.getJointState(self.ref_body_id, idx)
            pos[name] = state[0]  # Joint position
        return pos

    def pass_joint_velocities(self, joints: List[str]) -> Dict[str, float]:
        """!Return the current joint velocities.

        @param joints List of joint names.
        @return Dictionary from joint name to velocity.
        @rtype Dict[str, float]
        """
        vel = {}
        idx = [self.actuated_joints[joint] for joint in joints]
        # Iterate over each joint index and corresponding joint state to fill dictionaries
        for name, idx in zip(joints, idx):
            state = self.client.getJointState(self.ref_body_id, idx)
            vel[name] = state[1]  # Joint velocity
        return vel

    def pass_joint_efforts(self, joints: List[str]) -> Dict[str, float]:
        """!Return the current joint efforts.

        @param joints List of joint names.
        @return Dictionary from joint name to effort.
        @rtype Dict[str, float]
        """
        eff = {}
        idx = [self.actuated_joints[joint] for joint in joints]
        # Iterate over each joint index and corresponding joint state to fill dictionaries
        for name, idx in zip(joints, idx):
            state = self.client.getJointState(self.ref_body_id, idx)
            eff[name] = state[3]  # Joint applied force (effort)
        return eff

    #####################
    ##     control     ##
    #####################

    def pass_joint_group_control_cmd(self, control_mode: str, cmd: Dict[str, float], **kwargs) -> None:
        """!Send a control command to a group of joints.

        @param control_mode One of ``position``, ``velocity`` or ``torque``.
        @param cmd Mapping from joint names to command values.
        @param kwargs Additional keyword arguments forwarded to PyBullet.
        @return ``None``
        """
        idx = [self.actuated_joints[joint] for joint in cmd.keys()]
        
        kwargs = {motor_control_kwarg[control_mode]: list(cmd.values())}
        if control_mode == ControlType.POSITION.value:
            control_mode = p.POSITION_CONTROL
        elif control_mode == ControlType.VELOCITY.value:
            control_mode = p.VELOCITY_CONTROL
        elif control_mode == ControlType.TORQUE.value:
            control_mode = p.TORQUE_CONTROL
        else:
            log.error("Invalid control mode. Please use 'position', 'velocity', or 'torque', but received: " + control_mode)

        self.client.setJointMotorControlArray(
            bodyUniqueId=self.ref_body_id,
            jointIndices=idx,
            controlMode=control_mode,
            **kwargs,
        )
    
    #####################
    ##      misc.      ##
    #####################

    def sim_reset(self,
                  base_pos : List[float],
                  base_orn : List[float],
                  q_init : List[float]) -> None:
        """!Reset the robot in the simulator.

        @param base_pos New base position.
        @param base_orn New base orientation quaternion.
        @param q_init List of joint positions after the reset.
        """
        # delete the robot
        self.client.removeBody(self.ref_body_id)
        self.load_robot(base_position=base_pos, base_orientation=base_orn, q_init=q_init)

        log.ok("Reset robot " + self.component_name + " completed.")
<<<<<<< HEAD
=======

        # print the joint positons after reset
        joint_positions = self.pass_joint_positions(list(self.actuated_joints.keys()))
        log.info("Joint positions after reset: " + str(joint_positions))
>>>>>>> c01b85e8
        return 
<|MERGE_RESOLUTION|>--- conflicted
+++ resolved
@@ -294,11 +294,8 @@
         self.load_robot(base_position=base_pos, base_orientation=base_orn, q_init=q_init)
 
         log.ok("Reset robot " + self.component_name + " completed.")
-<<<<<<< HEAD
-=======
 
         # print the joint positons after reset
         joint_positions = self.pass_joint_positions(list(self.actuated_joints.keys()))
         log.info("Joint positions after reset: " + str(joint_positions))
->>>>>>> c01b85e8
         return 
